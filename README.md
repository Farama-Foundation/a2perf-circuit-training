# ⚠️ IMPORTANT NOTICE ⚠️

This is a submodule of the A2Perf project. For complete documentation and usage
instructions, please refer to the main **A2Perf README**.

---

<!--* freshness: {
  owner: 'wenjiej'
  owner: 'tobyboyd'
  owner: 'sguada'
  owner: 'morpheus-core'
  reviewed: '2023-01-14'
  review_interval: '12 months'
} *-->

# Circuit Training: An open-source framework for generating chip floor plans with distributed deep reinforcement learning.

*Circuit Training* is an open-source framework for generating chip floor plans
with distributed deep reinforcement learning. This framework reproduces the
methodology published in the Nature 2021 paper:

*[A graph placement methodology for fast chip design.](https://www.nature.com/articles/s41586-021-03544-w)
Azalia Mirhoseini, Anna Goldie, Mustafa Yazgan, Joe Wenjie Jiang, Ebrahim
Songhori, Shen Wang, Young-Joon Lee, Eric Johnson, Omkar Pathak, Azade Nazi,
Jiwoo Pak, Andy Tong, Kavya Srinivasa, William Hang, Emre Tuncer, Quoc V. Le,
James Laudon, Richard Ho, Roger Carpenter & Jeff Dean, 2021. Nature, 594(7862),
pp.207-212.
[[PDF]](https://www.nature.com/articles/s41586-021-03544-w.epdf?sharing_token=tYaxh2mR5EozfsSL0WHZLdRgN0jAjWel9jnR3ZoTv0PW0K0NmVrRsFPaMa9Y5We9O4Hqf_liatg-lvhiVcYpHL_YQpqkurA31sxqtmA-E1yNUWVMMVSBxWSp7ZFFIWawYQYnEXoBE4esRDSWqubhDFWUPyI5wK_5B_YIO-D_kS8%3D)*

Our hope is that *Circuit Training* will foster further collaborations between
academia and industry, and enable advances in deep reinforcement learning for
Electronic Design Automation, as well as, general combinatorial and decision
making optimization problems. Capable of optimizing chip blocks with hundreds of
macros, *Circuit Training* automatically generates floor plans in hours, whereas
baseline methods often require human experts in the loop and can take months.

Circuit training is built on top of
[TF-Agents](https://github.com/tensorflow/agents) and
[TensorFlow 2.x](https://www.tensorflow.org/) with support for eager execution,
distributed training across multiple GPUs, and distributed data collection
scaling to 100s of actors.

## Table of contents

<a href='#Features'>Features</a><br>
<a href='#Installation'>Installation</a><br>
<a href='#QuickStart'>Quick start</a><br>
<a href='#Testing'>Testing</a><br>
<a href='#Releases'>Releases</a><br>
<a href='#Results'>Results</a><br>
<a href='#FAQ'>FAQ</a><br>
<a href='#Contributing'>How to contribute</a><br>
<a href='#Principles'>AI Principles</a><br>
<a href='#Contributors'>Contributors</a><br>
<a href='#Citation'>How to cite</a><br>
<a href='#Disclaimer'>Disclaimer</a><br>

<a id='Features'></a>

## Features

* Places netlists with hundreds of macros and millions of stdcells (in
  clustered format).
* Computes both macro location and orientation (flipping).
* Optimizes multiple objectives including wirelength, congestion, and density.
* Supports alignment of blocks to the grid, to model clock strap or macro
  blockage.
* Supports macro-to-macro, macro-to-boundary spacing constraints.
* Supports fixed macros.
* Supports [DREAMPlace](https://github.com/limbo018/DREAMPlace) as the stdcell
  placer.
* Allows users to specify their own technology parameters, e.g. and routing
  resources (in routes per micron) and macro routing allocation.
* Generates
  [clustered netlists](https://github.com/google-research/circuit_training/tree/main/circuit_training/grouping).
* [TILOS-AI-Institute](https://www.tilos.ai/) has created a
  [script](https://github.com/TILOS-AI-Institute/MacroPlacement/tree/main/CodeElements/FormatTranslators)
  to convert LEF/DEF and Bookshelf to the
  [Netlist Protocol Buffer](https://github.com/google-research/circuit_training/blob/main/docs/NETLIST_FORMAT.md)
  used as the input for circuit training.

<a id='Installation'></a>

## Installation

> :warning: Circuit Training only supports Linux based OSes.

> :warning: Circuit Training requires Python 3.9 or greater.

## Stable

Circuit Training is a reseach project. We are not currently creating PyPi
builds. Stable in this instance is relative to HEAD and means that the code
was tested at this point in time and branched. With upstream libraires
constantly changing; older branches may end up rotting faster than expected.

The steps below install the most recent branch and the archive is in the
[releases section](#releases). There are two methods for installing; but before
doing either one you need to run the preliminary setup](#preliminary-setup).

* [Use the docker](#using-the-docker) (**Highly Recommended**)
* [Install locally](#install-locally)

### Preliminary Setup

Before following the instructions set the following variables and clone the
repo:

```shell
$ export CT_VERSION=0.0.4
# Currently supports python3.9, python3.10, and python3.11
# The docker is python3.9 only.
$ export PYTHON_VERSION=python3.9
$ export DREAMPLACE_PATTERN=dreamplace_20231214_c5a83e5_${PYTHON_VERSION}.tar.gz
# If the verson of TF-Agents in the table is not current, change this command to
# match the version tf-agenst that matches the branch of Circuit Training used.
$ export TF_AGENTS_PIP_VERSION=tf-agents[reverb]

# Clone the Repo and checkout the desired branch.
$  git clone https://github.com/google-research/circuit_training.git
$  git -C $(pwd)/circuit_training checkout r${CT_VERSION}
```

### Using the docker

Do not forget to do the [prelimary setup](#preliminary-setup). The cleanest way
to use Circuit Training is to use the docker, these commands will create a
docker with all the dependencies needed:

```shell
$ export REPO_ROOT=$(pwd)/circuit_training

# Build the docker image.
$ docker build --pull --no-cache --tag circuit_training:core \
    --build-arg tf_agents_version="${TF_AGENTS_PIP_VERSION}" \
    --build-arg dreamplace_version="${DREAMPLACE_PATTERN}" \
    --build-arg placement_cost_binary="plc_wrapper_main_${CT_VERSION}" \
    -f "${REPO_ROOT}"/tools/docker/ubuntu_circuit_training ${REPO_ROOT}/tools/docker/

# Run the end2end smoke test using the image. Takes 10-20 minutes.
$ mkdir -p ${REPO_ROOT}/logs
$ docker run --rm -v ${REPO_ROOT}:/workspace --workdir /workspace circuit_training:core \
    bash tools/e2e_smoke_test.sh --root_dir /workspace/logs
```

### Install locally

Do not forget to do the [prelimary setup](#preliminary-setup).

Circuit Training installation steps:

* Install our DREAMPlace binary.
* Install TF-Agents and The Placement Cost Binary
* Run a test

#### Install DREAMPlace

Follow the [instructions](#install-dreamplace) for DREAMPlace but do not change
the ENV VARS that you already exported previously.

#### Install TF-Agents and the Placement Cost binary

These commands install TF-Agents and the placement cost binary.

```shell
# Installs TF-Agents with stable versions of Reverb and TensorFlow 2.x.
$  pip install $TF_AGENTS_PIP_VERSION
$  pip install tf-keras
# Using keras-2
$ export TF_USE_LEGACY_KERAS=1
# Copies the placement cost binary to /usr/local/bin and makes it executable.
$  sudo curl https://storage.googleapis.com/rl-infra-public/circuit-training/placement_cost/plc_wrapper_main_${CT_VERSION} \
     -o  /usr/local/bin/plc_wrapper_main
$  sudo chmod 555 /usr/local/bin/plc_wrapper_main
```

#### Run a test.

These commands run a basic unit test; if the current stable tf-agents is not the
version you installed, then edit the tox.ini file and change `tf-agents[reverb]`
to `tf-agents[reverb]~=<version you want>`

```shell
tox -e py39-stable -- circuit_training/grouping/grouping_test.py
```

## HEAD

We recommand using [stable](#stable) branches; but our team does work from the
`HEAD`. The main issue is `HEAD` breaks when upstream libraries are broken and
our `HEAD` utilizes other nightly created libraries adding to the variablity.

The steps below install the most recent branch and the archive is in the
[releases section](#releases). There are two methods for installing; but before
doing either one you need to run the [preliminary setup](#preliminary-setup-2).

* [Use the docker](#using-the-docker-2) (**Highly Recommended**)
* [Install locally](#install-locally-2)

### Preliminary Setup

Before following the instructions set the following variables and clone the
repo:

```shell
# Currently supports python3.9, python3.10, and python3.11
# The docker is python3.9 only.
$ export PYTHON_VERSION=python3.9
$ export DREAMPLACE_PATTERN=dreamplace_${PYTHON_VERSION}.tar.gz

# Clone the Repo and checkout the desired branch.
$  git clone https://github.com/google-research/circuit_training.git
```

### Using the docker

Do not forget to do the [prelimary setup](#preliminary-setup). The cleanest way
to use Circuit Training is to use docker, these commands will create an image
with all the dependencies needed:

```shell
$ export REPO_ROOT=$(pwd)/circuit_training

# Builds the image with current DREAMPlace and Placement Cost Binary.
$ docker build --pull --no-cache --tag circuit_training:core \
    --build-arg tf_agents_version="tf-agents-nightly[reverb]" \
    -f "${REPO_ROOT}"/tools/docker/ubuntu_circuit_training ${REPO_ROOT}/tools/docker/

# Run the end2end smoke test using the image. Takes 10-20 minutes.
$ mkdir -p ${REPO_ROOT}/logs
$ docker run --rm -v ${REPO_ROOT}:/workspace --workdir /workspace circuit_training:core \
    bash tools/e2e_smoke_test.sh --root_dir /workspace/logs
```

### Install locally

Circuit Training installation steps:

* Install our DREAMPlace binary.
* Install TF-Agents Nightly and the placement cost binary
* Run a test

#### Install DREAMPlace

Follow the [instructions](#install-dreamplace) for DREAMPlace but do not change
the ENV VARS that you already exported previously.

#### Install TF-Agents and the Placement Cost binary

These commands install TF-Agents and the placement cost binary.

```shell
# Installs TF-Agents with stable versions of Reverb and TensorFlow 2.x.
$  pip install tf-agents-nightly[reverb]
$  pip install tf-keras
# Using keras-2
$ export TF_USE_LEGACY_KERAS=1
# Copies the placement cost binary to /usr/local/bin and makes it executable.
$  sudo curl https://storage.googleapis.com/rl-infra-public/circuit-training/placement_cost/plc_wrapper_main \
     -o  /usr/local/bin/plc_wrapper_main
$  sudo chmod 555 /usr/local/bin/plc_wrapper_main
```

#### Run a test.

These commands run a basic unit test.

```shell
tox -e py39-nightly -- circuit_training/grouping/grouping_test.py
```

## Install DREAMPlace

DREAMPlace is **not** provided as a PyPi package and needs to be compilede. We
provide compiled versions of DREAMPlace taken from our
[branch](https://github.com/esonghori/DREAMPlace/tree/circuit_training) for a
range of Python versions built for our docker image (Ubuntu 20.4). We also use
them for presubmit testing. If our binaries are not compatible with your OS tool
chain, you will need to compile your own version. We use this
[script](https://github.com/google-research/circuit_training/blob/main/tools/bootstrap_dreamplace_build.sh)
to create our DREAMPlace binary.

```shell
# These ENV VARS may have been set above, do not export again if already set.
$ export PYTHON_VERSION=python3.9
$ export DREAMPLACE_PATTERN=dreamplace_${PYTHON_VERSION}.tar.gz
# Installs DREAMPlace into `/dreamplace`. Anywhere is fine as long as PYTHONPATH
# is set correctly.
$  mkdir -p /dreamplace
# Picks the binary that matches your version of Python.
$  curl https://storage.googleapis.com/rl-infra-public/circuit-training/dreamplace/dreamplace_python3.9.tar.gz -o /dreamplace/dreamplace.tar.gz

# Unpacks the package.
$  tar xzf /dreamplace/dreamplace.tar.gz -C /dreamplace/

# Sets the python path so we can find Placer with `import dreamplace.Placer`
# This also needs to put all of DREAMPlace at the root because DREAMPlace python
# is not setup like a package with imports like `dreamplace.Param`.
$  export PYTHONPATH="${PYTHONPATH}:/dreamplace:/dreamplace/dreamplace"

# DREAMPlace requires some additional system and python libraries
# System packages
$  apt-get install -y \
      flex \
      libcairo2-dev \
      libboost-all-dev

# Python packages
$  python3 -mpip install pyunpack>=0.1.2 \
      patool>=1.12 \
      timeout-decorator>=0.5.0 \
      matplotlib>=2.2.2 \
      cairocffi>=0.9.0 \
      pkgconfig>=1.4.0 \
      setuptools>=39.1.0 \
      scipy>=1.1.0 \
      numpy>=1.15.4 \
      torch==1.13.1 \
      shapely>=1.7.0

```

<a id='QuickStart'></a>

## Quick start

The best quick start is to run the
[end2end smoke test](https://github.com/google-research/circuit_training/tree/main/tools#end-to-end-smoke-test)
and then look at the full distributed example
[Circuit training for Ariane RISC-V](./docs/ARIANE.md).

<a id='Testing'></a>

## Testing

```shell
# Runs tests with nightly TF-Agents.
$  tox -e py39-nightly,py310-nightly,py311-nightly
# Runs with latest stable TF-Agents.
$  tox -e py39-stable,py310-stable,py311-stable

# Using our Docker for CI.
## Build the docker
$  docker build --tag circuit_training:ci -f tools/docker/ubuntu_ci tools/docker/
## Runs tests with nightly TF-Agents.
$  docker run -it --rm -v $(pwd):/workspace --workdir /workspace circuit_training:ci \
     tox -e py39-nightly,py310-nightly,py311-nightly
## Runs tests with latest stable TF-Agents.
$  docker run -it --rm -v $(pwd):/workspace --workdir /workspace circuit_training:ci \
     tox -e py39-stable,py310-stable,py311-stable

```

<a id='Releases'></a>

## Releases

While running at `HEAD` likely works, working from a branch has advantages of
being more stable. We have tagged the code base to mark
compatibility with stable releases of the underlying libraries. For DREAMPlace
the filename pattern can be used to install DREAMPle for the versions of Python
supported. For the Placement Cost binary, the ULR is to the version of the PLC
used at the time the branch was cut.

<<<<<<< HEAD
Release | Branch / Tag                                                              | TF-Agents                 | DREAMPlace                       | PL
------- | ------------------------------------------------------------------------- | ------------------------- | -------------------------------- | -------------- |
HEAD    | [main](https://github.com/google-research/circuit-training)               | tf-agents-nightly[reverb] |
0.0.4   | [v0.0.4](https://github.com/google-research/circuit_training/tree/r0.0.4) | tf-agents[reverb]~=0.19.0 | dreamplace_20231214_c5a83e5_python3.9.tar.gz | [plc_wrapper_main_0.0.4](https://storage.googleapis.com/rl-infra-public/circuit-training/placement_cost/plc_wrapper_main_0.0.4)
0.0.3   | [v0.0.3](https://github.com/google-research/circuit_training/tree/r0.0.3) | tf-agents[reverb]~=0.16.0 | dreamplace_20230414_b31e8af_python3.9.tar.gz | [plc_wrapper_main_0.0.3](https://storage.googleapis.com/rl-infra-public/circuit-training/placement_cost/plc_wrapper_main_0.0.3)
0.0.2   | [v0.0.2](https://github.com/google-research/circuit_training/tree/v0.0.2) | tf-agents[reverb]~=0.16.0 |

=======
 Release | Branch / Tag                                                              | TF-Agents                 | DREAMPlace                                   | PL                                                                                                                             
---------|---------------------------------------------------------------------------|---------------------------|----------------------------------------------|--------------------------------------------------------------------------------------------------------------------------------|
 HEAD    | [main](https://github.com/google-research/circuit-training)               | tf-agents-nightly[reverb] |
 0.0.3   | [v0.0.3](https://github.com/google-research/circuit_training/tree/v0.0.3) | tf-agents[reverb]~=0.16.0 | dreamplace_20230414_b31e8af_python3.9.tar.gz | [placement cost binary](https://storage.googleapis.com/rl-infra-public/circuit-training/placement_cost/plc_wrapper_main_0.0.3) 
 0.0.2   | [v0.0.2](https://github.com/google-research/circuit_training/tree/v0.0.2) | tf-agents[reverb]~=0.16.0 |
>>>>>>> 06a7dfca

<a id='Results'></a>

## Results

The results below are reported for training from scratch, since the pre-trained
model cannot be shared at this time.

### Ariane RISC-V CPU

View the full details of the Ariane experiment on our
[details page](./docs/ARIANE.md). With this code we are able to get comparable
or better results training from scratch as fine-tuning a pre-trained model. At
the time the paper was published, training from a pre-trained model resulted in
better results than training from scratch for the Ariane RISC-V. Improvements to
the code have also resulted in 50% less GPU resources needed and a 2x walltime
speedup even in training from scratch. Below are the mean and standard deviation
for 3 different seeds run 3 times each. This is slightly different than what was
used in the paper (8 runs each with a different seed), but better captures the
different sources of variability.

 Metric   | Proxy Wirelength | Proxy Congestion | Proxy Density 
----------|------------------|------------------|---------------
 **mean** | 0.1013           | 0.9174           | 0.5502        
 **std**  | 0.0036           | 0.0647           | 0.0568        

The table below summarizes the
[paper](https://www.nature.com/articles/s41586-021-03544-w.epdf?sharing_token=tYaxh2mR5EozfsSL0WHZLdRgN0jAjWel9jnR3ZoTv0PW0K0NmVrRsFPaMa9Y5We9O4Hqf_liatg-lvhiVcYpHL_YQpqkurA31sxqtmA-E1yNUWVMMVSBxWSp7ZFFIWawYQYnEXoBE4esRDSWqubhDFWUPyI5wK_5B_YIO-D_kS8%3D)
result for fine-tuning from a pre-trained model over 8 runs with each one using
a different seed.

 Metric   | Proxy Wirelength | Proxy Congestion | Proxy Density 
----------|------------------|------------------|---------------
 **mean** | 0.1198           | 0.9718           | 0.5729        
 **std**  | 0.0019           | 0.0346           | 0.0086        

<a id='FAQ'></a>

## Frequently Asked Questions

We wrote this FAQ to answer frequently asked questions about our work. Please
reach out to us if you have any other questions!

#### What is the goal and philosophy of our team?

Our goal is to help chip designers do their jobs better and faster, and we
welcome any method that moves us in that direction. To ensure that we are
solving real world problems, we work closely with chip designers to understand
and address their needs.

#### What is the impact of our work?

To our knowledge, this is the first deep reinforcement learning (RL) method used
in production to design hardware products. More specifically, the RL method
described in the Nature paper generated macro placements that were frozen and
taped out in Google’s AI accelerator chip (TPU-v5).

We are also excited to see that top EDA and chip design companies (e.g.
[Synopsys](https://www.forbes.com/sites/moorinsights/2020/04/20/using-ai-to-build-better-chips/?sh=63551aef306c),
[Cadence](https://www.zdnet.com/article/ai-on-the-bench-cadence-offers-machine-learning-to-smooth-chip-design/),
[NVIDIA](https://research.nvidia.com/publication/2021-07_NVCell%3A-Standard-Cell),
etc.) have announced initiatives to use similar RL-based methods in their tools
and chip design efforts.

#### Have we evaluated our method on open-source benchmarks?

We are focused on modern sub-10nm chips like TPU and Pixel, but we did publish
an article in MLCAD 2021 led by Prof. David Pan and his student Zixuan Jiang,
where we report results on the open-source ISPD 2015 benchmarks after unfixing
macros. In any case, we have open-sourced our method, so the community is free
to try it out on any benchmark.

#### How do we compare to commercial autoplacers?

Due to licensing agreements, we cannot publish any public comparison with
commercial autoplacers. However, we can say that our strongest baseline is the
physical design team working directly with the assistance of commercial
autoplacers, and we outperform this baseline (see “manual” baseline in Table 1
of our Nature article).

#### How do we perform clustering of standard cells?

In our Nature paper, we describe how to use hMETIS to cluster standard cells,
including all necessary settings. For detailed settings, please see Extended
Data Table 3 from our [Nature article](http://rdcu.be/cmedX). Internally, Google
pays for a commercial license, but non-commercial entities are welcome to use a
free open-source license

Regardless, our method runs on unclustered netlists as well, so you can skip the
preprocessing step if you wish, though we’ve found clustering to benefit both
our RL method and baseline placers. The complexity of our method scales with the
number of macros, not the number of standard cells, so the runtime will not be
overly affected.

#### What netlist formats do we support?

Our placer represents netlists in the open-source
[protocol buffer](https://developers.google.com/protocol-buffers) format. You
can learn more about the format [here](./docs/NETLIST_FORMAT.md). To run on
netlists in other formats (e.g. LEF/DEF or Bookshelf), you can convert to
protocol buffer format. Please see our
[quick start guide](https://github.com/google-research/circuit_training#QuickStart)
for an example of how to use this format on the open-source RISC-V Ariane CPU.

#### Why do we claim “fast chip design” when RL is slower than analytic solvers?

When we say “fast”, we mean that we actually help chip designers do their jobs
faster, not that our algorithm runs fast per se. Our method can, in hours, do
what a human chip designer needs weeks or months to perform.

If an analytic method optimizes for wirelength and produces a result in ~1
minute, that’s obviously faster than hours of RL optimization; however, if the
result does not meet design criteria and therefore physical design experts must
spend weeks further iterating in the loop with commercial EDA tools, then it’s
not faster in any way that matters.

#### In our Nature experiments, why do we report QoR metrics rather than wirelength alone?

Our goal is to develop methods that help chip designers do their job better and
faster. We therefore designed the experiments in our paper to mimic the true
production setting as closely as possible, and report QoR (Quality of Result)
metrics.

QoR metrics can take up to 72 hours to generate with a commercial EDA tool, but
are highly accurate measurements of all key metrics, including wirelength,
horizontal/vertical congestion, timing (TNS and WNS), power, and area.

QoR metrics are closest to physical ground truth and are used by production chip
design teams to decide which placements are sent for manufacturing. In contrast,
proxy costs like approximate wirelength and congestion can be computed cheaply
and are useful for optimization, but are not used to make real world decisions
as they can vary significantly from QoR.

It is also worth noting that metrics like wirelength and routing congestion
directly trade off against each other (e.g. placing nodes close to one another
increases congestion, but reduces wirelength), so optimizing or evaluating for
wirelength alone is unlikely to result in manufacturable chip layouts.

#### In our Nature experiments, do we perform any postprocessing on the RL results?

No. In our Nature experiments, we do not apply any postprocessing to the RL
results.

In our open-source code, we provide an optional 1-5 minute coordinate descent
postprocessing step, which we found to slightly improve wirelength. You are
welcome to turn it on or off with a flag, and to compare performance with or
without it.

#### What was the process for open-sourcing this code?

Open-sourcing our code involved partnering with another team at Google
([TF-Agents](https://www.tensorflow.org/agents)). TF-Agents first replicated the
results in our Nature article using our codebase, then reimplemented our method
and replicated our results using their own implementation, and then open-sourced
their implementation as it does not rely on any internal infrastructure.

Getting approval to open-source this code, ensuring compliance with export
control restrictions, migrating to TensorFlow 2.x, and removing dependencies
from all Google infrastructure was quite time-consuming; but we felt that it was
worth the effort to be able to share our method with the community.

<a id='Contributing'></a>

## How to contribute

We're eager to collaborate with you! See [CONTRIBUTING](CONTRIBUTING.md) for a
guide on how to contribute. This project adheres to TensorFlow's
[code of conduct](CODE_OF_CONDUCT.md). By participating, you are expected to
uphold this code of conduct.

<a id='Principles'></a>

## Principles

This project adheres to [Google's AI principles](PRINCIPLES.md). By
participating, using or contributing to this project you are expected to adhere
to these principles.

<a id='Contributors'></a>

## Main Contributors

We would like to recognize the following individuals for their code
contributions, discussions, and other work to make the release of the Circuit
Training library possible.

* Sergio Guadarrama
* Summer Yue
* Ebrahim Songhori
* Joe Jiang
* Toby Boyd
* Azalia Mirhoseini
* Anna Goldie
* Mustafa Yazgan
* Shen Wang
* Terence Tam
* Young-Joon Lee
* Roger Carpenter
* Quoc Le
* Ed Chi

<a id='Citation'></a>

## How to cite

If you use this code, please cite both:

```
@article{mirhoseini2021graph,
  title={A graph placement methodology for fast chip design},
  author={Mirhoseini, Azalia and Goldie, Anna and Yazgan, Mustafa and Jiang, Joe
  Wenjie and Songhori, Ebrahim and Wang, Shen and Lee, Young-Joon and Johnson,
  Eric and Pathak, Omkar and Nazi, Azade and Pak, Jiwoo and Tong, Andy and
  Srinivasa, Kavya and Hang, William and Tuncer, Emre and V. Le, Quoc and
  Laudon, James and Ho, Richard and Carpenter, Roger and Dean, Jeff},
  journal={Nature},
  volume={594},
  number={7862},
  pages={207--212},
  year={2021},
  publisher={Nature Publishing Group}
}
```

```
@misc{CircuitTraining2021,
  title = {{Circuit Training}: An open-source framework for generating chip
  floor plans with distributed deep reinforcement learning.},
  author = {Guadarrama, Sergio and Yue, Summer and Boyd, Toby and Jiang, Joe
  Wenjie and Songhori, Ebrahim and Tam, Terence and Mirhoseini, Azalia},
  howpublished = {\url{https://github.com/google_research/circuit_training}},
  url = "https://github.com/google_research/circuit_training",
  year = 2021,
  note = "[Online; accessed 21-December-2021]"
}
```

<a id='Disclaimer'></a>

## Disclaimer

This is not an official Google product.<|MERGE_RESOLUTION|>--- conflicted
+++ resolved
@@ -108,13 +108,13 @@
 repo:
 
 ```shell
-$ export CT_VERSION=0.0.4
+$ export CT_VERSION=0.0.3
 # Currently supports python3.9, python3.10, and python3.11
 # The docker is python3.9 only.
 $ export PYTHON_VERSION=python3.9
-$ export DREAMPLACE_PATTERN=dreamplace_20231214_c5a83e5_${PYTHON_VERSION}.tar.gz
+$ export DREAMPLACE_PATTERN=dreamplace_20230414_2835324_${PYTHON_VERSION}.tar.gz
 # If the verson of TF-Agents in the table is not current, change this command to
-# match the version tf-agenst that matches the branch of Circuit Training used.
+# match the version tf-agenst that matches the branch of Circuit Training used. 
 $ export TF_AGENTS_PIP_VERSION=tf-agents[reverb]
 
 # Clone the Repo and checkout the desired branch.
@@ -166,9 +166,6 @@
 ```shell
 # Installs TF-Agents with stable versions of Reverb and TensorFlow 2.x.
 $  pip install $TF_AGENTS_PIP_VERSION
-$  pip install tf-keras
-# Using keras-2
-$ export TF_USE_LEGACY_KERAS=1
 # Copies the placement cost binary to /usr/local/bin and makes it executable.
 $  sudo curl https://storage.googleapis.com/rl-infra-public/circuit-training/placement_cost/plc_wrapper_main_${CT_VERSION} \
      -o  /usr/local/bin/plc_wrapper_main
@@ -253,9 +250,6 @@
 ```shell
 # Installs TF-Agents with stable versions of Reverb and TensorFlow 2.x.
 $  pip install tf-agents-nightly[reverb]
-$  pip install tf-keras
-# Using keras-2
-$ export TF_USE_LEGACY_KERAS=1
 # Copies the placement cost binary to /usr/local/bin and makes it executable.
 $  sudo curl https://storage.googleapis.com/rl-infra-public/circuit-training/placement_cost/plc_wrapper_main \
      -o  /usr/local/bin/plc_wrapper_main
@@ -363,21 +357,11 @@
 supported. For the Placement Cost binary, the ULR is to the version of the PLC
 used at the time the branch was cut.
 
-<<<<<<< HEAD
-Release | Branch / Tag                                                              | TF-Agents                 | DREAMPlace                       | PL
-------- | ------------------------------------------------------------------------- | ------------------------- | -------------------------------- | -------------- |
-HEAD    | [main](https://github.com/google-research/circuit-training)               | tf-agents-nightly[reverb] |
-0.0.4   | [v0.0.4](https://github.com/google-research/circuit_training/tree/r0.0.4) | tf-agents[reverb]~=0.19.0 | dreamplace_20231214_c5a83e5_python3.9.tar.gz | [plc_wrapper_main_0.0.4](https://storage.googleapis.com/rl-infra-public/circuit-training/placement_cost/plc_wrapper_main_0.0.4)
-0.0.3   | [v0.0.3](https://github.com/google-research/circuit_training/tree/r0.0.3) | tf-agents[reverb]~=0.16.0 | dreamplace_20230414_b31e8af_python3.9.tar.gz | [plc_wrapper_main_0.0.3](https://storage.googleapis.com/rl-infra-public/circuit-training/placement_cost/plc_wrapper_main_0.0.3)
-0.0.2   | [v0.0.2](https://github.com/google-research/circuit_training/tree/v0.0.2) | tf-agents[reverb]~=0.16.0 |
-
-=======
  Release | Branch / Tag                                                              | TF-Agents                 | DREAMPlace                                   | PL                                                                                                                             
 ---------|---------------------------------------------------------------------------|---------------------------|----------------------------------------------|--------------------------------------------------------------------------------------------------------------------------------|
  HEAD    | [main](https://github.com/google-research/circuit-training)               | tf-agents-nightly[reverb] |
  0.0.3   | [v0.0.3](https://github.com/google-research/circuit_training/tree/v0.0.3) | tf-agents[reverb]~=0.16.0 | dreamplace_20230414_b31e8af_python3.9.tar.gz | [placement cost binary](https://storage.googleapis.com/rl-infra-public/circuit-training/placement_cost/plc_wrapper_main_0.0.3) 
  0.0.2   | [v0.0.2](https://github.com/google-research/circuit_training/tree/v0.0.2) | tf-agents[reverb]~=0.16.0 |
->>>>>>> 06a7dfca
 
 <a id='Results'></a>
 
