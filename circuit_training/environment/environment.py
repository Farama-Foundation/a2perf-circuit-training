--- conflicted
+++ resolved
@@ -673,12 +673,9 @@
     Returns:
       RGB numpy array of the rendered environment if mode is 'rgb_array'.
     """
-<<<<<<< HEAD
-=======
     if self._render_mode is None:
       return None
 
->>>>>>> 576be541
     if self.clock is None:
       self.clock = pygame.time.Clock()
 
